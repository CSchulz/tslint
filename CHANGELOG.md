--- conflicted
+++ resolved
@@ -1,15 +1,10 @@
 Change Log
 ===
 
-<<<<<<< HEAD
-v4.0.0-dev.1
----
-* TODO
-
-v4.0.0-dev.0
----
-* TODO
-=======
+v4.0.0-dev.2
+---
+* Include latest v4.0.0 changes
+
 v4.0.0
 ---
 * **BREAKING CHANGES**
@@ -122,7 +117,6 @@
 * Umar Bolatov 
 * Vladimir Matveev 
 * Yui 
->>>>>>> c2216ee5
 
 v3.15.1
 ---
