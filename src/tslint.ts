/*
 * Copyright 2013 Palantir Technologies, Inc.
 *
 * Licensed under the Apache License, Version 2.0 (the "License");
 * you may not use this file except in compliance with the License.
 * You may obtain a copy of the License at
 *
 *     http://www.apache.org/licenses/LICENSE-2.0
 *
 * Unless required by applicable law or agreed to in writing, software
 * distributed under the License is distributed on an "AS IS" BASIS,
 * WITHOUT WARRANTIES OR CONDITIONS OF ANY KIND, either express or implied.
 * See the License for the specific language governing permissions and
 * limitations under the License.
 */

import * as Lint from "./lint";
import * as path from "path";
import {findConfiguration as config} from "./configuration";
const moduleDirectory = path.dirname(module.filename);

<<<<<<< HEAD
export default class Linter {
    public static VERSION = "3.0.0-dev.1";
=======
class Linter {
    public static VERSION = "2.5.1";
>>>>>>> 4007445f
    public static findConfiguration = config;

    private fileName: string;
    private source: string;
    private options: Lint.ILinterOptions;

    constructor(fileName: string, source: string, options: Lint.ILinterOptions) {
        this.fileName = fileName;
        this.source = source;
        this.options = options;
    }

    public lint(): Lint.LintResult {
        const failures: Lint.RuleFailure[] = [];
        const sourceFile = Lint.getSourceFile(this.fileName, this.source);

        // walk the code first to find all the intervals where rules are disabled
        const rulesWalker = new Lint.EnableDisableRulesWalker(sourceFile, {
            disabledIntervals: [],
            ruleName: ""
        });
        rulesWalker.walk(sourceFile);
        const enableDisableRuleMap = rulesWalker.enableDisableRuleMap;

        const rulesDirectory = this.getRelativePath(this.options.rulesDirectory);
        const configuration = this.options.configuration.rules;
        const configuredRules = Lint.loadRules(configuration, enableDisableRuleMap, rulesDirectory);
        for (let rule of configuredRules) {
            if (rule.isEnabled()) {
                const ruleFailures = rule.apply(sourceFile);
                for (let ruleFailure of ruleFailures) {
                    if (!this.containsRule(failures, ruleFailure)) {
                        failures.push(ruleFailure);
                    }
                }
            }
        }

        let formatter: Lint.IFormatter;
        const formattersDirectory = this.getRelativePath(this.options.formattersDirectory);

        const Formatter = Lint.findFormatter(this.options.formatter, formattersDirectory);
        if (Formatter) {
            formatter = new Formatter();
        } else {
            throw new Error("formatter '" + this.options.formatter + "' not found");
        }

        const output = formatter.format(failures);
        return {
            failureCount: failures.length,
            failures: failures,
            format: this.options.formatter,
            output: output
        };
    }

    private getRelativePath(directory: string): string {
        if (directory) {
            return path.relative(moduleDirectory, directory);
        }

        return undefined;
    }

    private containsRule(rules: Lint.RuleFailure[], rule: Lint.RuleFailure) {
        return rules.some((r) => r.equals(rule));
    }
}

namespace Linter {}
export = Linter;<|MERGE_RESOLUTION|>--- conflicted
+++ resolved
@@ -19,13 +19,8 @@
 import {findConfiguration as config} from "./configuration";
 const moduleDirectory = path.dirname(module.filename);
 
-<<<<<<< HEAD
-export default class Linter {
+class Linter {
     public static VERSION = "3.0.0-dev.1";
-=======
-class Linter {
-    public static VERSION = "2.5.1";
->>>>>>> 4007445f
     public static findConfiguration = config;
 
     private fileName: string;
